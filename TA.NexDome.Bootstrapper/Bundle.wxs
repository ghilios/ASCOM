--- conflicted
+++ resolved
@@ -7,15 +7,9 @@
   <Bundle Name="NexDome Control System"
           Version="$(var.GitVersion_AssemblySemVer)" 
           IconSourceFile="NexDome.ico"
-<<<<<<< HEAD
-          SplashScreenSourceFile="NexDome.PNG"
-          Manufacturer="$(var.Manufacturer)"
-          UpgradeCode="dfcd27f0-865d-4b10-8930-d18f79844ac4">
-=======
           SplashScreenSourceFile="NexDome.bmp"
           Manufacturer="$(var.Manufacturer)"
           UpgradeCode="08de0592-f311-44ec-b1fd-0f729d4ce4a2">
->>>>>>> 388f7aa8
     <BootstrapperApplicationRef Id="WixStandardBootstrapperApplication.HyperlinkSidebarLicense">
       <bal:WixStandardBootstrapperApplication
         LicenseUrl="https://tigra.mit-license.org/"
