namespace TA.NexDome.Server
{
    partial class SetupDialogForm
    {
        /// <summary>
        /// Required designer variable.
        /// </summary>
        private System.ComponentModel.IContainer components = null;

        /// <summary>
        /// Clean up any resources being used.
        /// </summary>
        /// <param name="disposing">true if managed resources should be disposed; otherwise, false.</param>
        protected override void Dispose(bool disposing)
        {
            if (disposing && (components != null))
            {
                components.Dispose();
            }
            base.Dispose(disposing);
        }

        #region Windows Form Designer generated code

        /// <summary>
        /// Required method for Designer support - do not modify
        /// the contents of this method with the code editor.
        /// </summary>
        private void InitializeComponent()
        {
            this.components = new System.ComponentModel.Container();
            System.Windows.Forms.ToolTip toolTip1;
            System.ComponentModel.ComponentResourceManager resources = new System.ComponentModel.ComponentResourceManager(typeof(SetupDialogForm));
            this.ShutterOpenCloseTimeSeconds = new System.Windows.Forms.NumericUpDown();
            this.FullRotationTimeSeconds = new System.Windows.Forms.NumericUpDown();
            this.PresetHD6 = new System.Windows.Forms.Button();
            this.PresetHD10 = new System.Windows.Forms.Button();
            this.PresetHD15 = new System.Windows.Forms.Button();
            this.picASCOM = new System.Windows.Forms.PictureBox();
            this.groupBox1 = new System.Windows.Forms.GroupBox();
            this.label3 = new System.Windows.Forms.Label();
            this.label2 = new System.Windows.Forms.Label();
            this.label1 = new System.Windows.Forms.Label();
            this.pictureBox1 = new System.Windows.Forms.PictureBox();
            this.pictureBox2 = new System.Windows.Forms.PictureBox();
            this.HomeAzimuthUpDown = new System.Windows.Forms.NumericUpDown();
            this.label5 = new System.Windows.Forms.Label();
            this.ParkAzimuth = new System.Windows.Forms.NumericUpDown();
            this.RotatorMaximumSpeedTrackBar = new System.Windows.Forms.TrackBar();
            this.RotatorRampTimeTrackBar = new System.Windows.Forms.TrackBar();
            this.ShutterAccelerationRampTimeTrackBar = new System.Windows.Forms.TrackBar();
            this.ShutterMaximumSpeedTrackBar = new System.Windows.Forms.TrackBar();
            this.communicationSettingsControl1 = new TA.NexDome.Server.CommunicationSettingsControl();
            this.OnlineHelp = new System.Windows.Forms.Button();
            this.cmdOK = new System.Windows.Forms.Button();
            this.cmdCancel = new System.Windows.Forms.Button();
            this.AboutBox = new System.Windows.Forms.Button();
            this.ConnectionErrorProvider = new System.Windows.Forms.ErrorProvider(this.components);
            this.CommunicationsGroup = new System.Windows.Forms.GroupBox();
            this.ShutterEnabled = new System.Windows.Forms.CheckBox();
            this.label4 = new System.Windows.Forms.Label();
            this.RotatorParametersGroup = new System.Windows.Forms.GroupBox();
            this.RotatorRampTimeCurrentValue = new System.Windows.Forms.Label();
            this.label10 = new System.Windows.Forms.Label();
            this.label11 = new System.Windows.Forms.Label();
            this.label12 = new System.Windows.Forms.Label();
            this.RotatorSpeedCurrentValue = new System.Windows.Forms.Label();
            this.label8 = new System.Windows.Forms.Label();
            this.label7 = new System.Windows.Forms.Label();
            this.label6 = new System.Windows.Forms.Label();
            this.ShutterParametersGroup = new System.Windows.Forms.GroupBox();
            this.ShutterRampTimeCurrentValue = new System.Windows.Forms.Label();
            this.label13 = new System.Windows.Forms.Label();
            this.label14 = new System.Windows.Forms.Label();
            this.label15 = new System.Windows.Forms.Label();
            this.ShutterMaximumSpeedCurrentValue = new System.Windows.Forms.Label();
            this.label17 = new System.Windows.Forms.Label();
            this.label18 = new System.Windows.Forms.Label();
            this.label19 = new System.Windows.Forms.Label();
            this.settingsWarningLabel = new System.Windows.Forms.Label();
            this.FirmwareUpdateCommand = new System.Windows.Forms.Button();
            toolTip1 = new System.Windows.Forms.ToolTip(this.components);
            ((System.ComponentModel.ISupportInitialize)(this.ShutterOpenCloseTimeSeconds)).BeginInit();
            ((System.ComponentModel.ISupportInitialize)(this.FullRotationTimeSeconds)).BeginInit();
            ((System.ComponentModel.ISupportInitialize)(this.picASCOM)).BeginInit();
            this.groupBox1.SuspendLayout();
            ((System.ComponentModel.ISupportInitialize)(this.pictureBox1)).BeginInit();
            ((System.ComponentModel.ISupportInitialize)(this.pictureBox2)).BeginInit();
            ((System.ComponentModel.ISupportInitialize)(this.HomeAzimuthUpDown)).BeginInit();
            ((System.ComponentModel.ISupportInitialize)(this.ParkAzimuth)).BeginInit();
            ((System.ComponentModel.ISupportInitialize)(this.RotatorMaximumSpeedTrackBar)).BeginInit();
            ((System.ComponentModel.ISupportInitialize)(this.RotatorRampTimeTrackBar)).BeginInit();
            ((System.ComponentModel.ISupportInitialize)(this.ShutterAccelerationRampTimeTrackBar)).BeginInit();
            ((System.ComponentModel.ISupportInitialize)(this.ShutterMaximumSpeedTrackBar)).BeginInit();
            ((System.ComponentModel.ISupportInitialize)(this.ConnectionErrorProvider)).BeginInit();
            this.CommunicationsGroup.SuspendLayout();
            this.RotatorParametersGroup.SuspendLayout();
            this.ShutterParametersGroup.SuspendLayout();
            this.SuspendLayout();
            // 
            // toolTip1
            // 
            toolTip1.AutoPopDelay = 30000;
            toolTip1.InitialDelay = 200;
            toolTip1.ReshowDelay = 100;
            toolTip1.ToolTipIcon = System.Windows.Forms.ToolTipIcon.Info;
            toolTip1.ToolTipTitle = "Settings Help";
            // 
            // ShutterOpenCloseTimeSeconds
            // 
            this.ShutterOpenCloseTimeSeconds.DataBindings.Add(new System.Windows.Forms.Binding("Value", global::TA.NexDome.Server.Properties.Settings.Default, "ShutterOpenCloseTimeSeconds", true, System.Windows.Forms.DataSourceUpdateMode.OnPropertyChanged));
            this.ShutterOpenCloseTimeSeconds.Location = new System.Drawing.Point(175, 45);
            this.ShutterOpenCloseTimeSeconds.Maximum = new decimal(new int[] {
            600,
            0,
            0,
            0});
            this.ShutterOpenCloseTimeSeconds.Name = "ShutterOpenCloseTimeSeconds";
            this.ShutterOpenCloseTimeSeconds.Size = new System.Drawing.Size(80, 20);
            this.ShutterOpenCloseTimeSeconds.TabIndex = 1;
            this.ShutterOpenCloseTimeSeconds.TextAlign = System.Windows.Forms.HorizontalAlignment.Right;
            toolTip1.SetToolTip(this.ShutterOpenCloseTimeSeconds, "THe maximum time allowed for the shutter to fully open or close.");
            this.ShutterOpenCloseTimeSeconds.Value = global::TA.NexDome.Server.Properties.Settings.Default.ShutterOpenCloseTimeSeconds;
            // 
            // FullRotationTimeSeconds
            // 
            this.FullRotationTimeSeconds.DataBindings.Add(new System.Windows.Forms.Binding("Value", global::TA.NexDome.Server.Properties.Settings.Default, "FullRotationTimeSeconds", true, System.Windows.Forms.DataSourceUpdateMode.OnPropertyChanged));
            this.FullRotationTimeSeconds.Location = new System.Drawing.Point(175, 19);
            this.FullRotationTimeSeconds.Maximum = new decimal(new int[] {
            600,
            0,
            0,
            0});
            this.FullRotationTimeSeconds.Name = "FullRotationTimeSeconds";
            this.FullRotationTimeSeconds.Size = new System.Drawing.Size(80, 20);
            this.FullRotationTimeSeconds.TabIndex = 1;
            this.FullRotationTimeSeconds.TextAlign = System.Windows.Forms.HorizontalAlignment.Right;
            toolTip1.SetToolTip(this.FullRotationTimeSeconds, "The maximum time that the dome should be allowed to rotate without stopping.");
            this.FullRotationTimeSeconds.Value = global::TA.NexDome.Server.Properties.Settings.Default.FullRotationTimeSeconds;
            // 
            // PresetHD6
            // 
            this.PresetHD6.Location = new System.Drawing.Point(61, 71);
            this.PresetHD6.Name = "PresetHD6";
            this.PresetHD6.Size = new System.Drawing.Size(66, 23);
            this.PresetHD6.TabIndex = 2;
            this.PresetHD6.Text = "Short";
            toolTip1.SetToolTip(this.PresetHD6, "Load default timeouts for a 2m/6ft dome");
            this.PresetHD6.UseVisualStyleBackColor = true;
            this.PresetHD6.Click += new System.EventHandler(this.PresetHD6_Click);
            // 
            // PresetHD10
            // 
            this.PresetHD10.Location = new System.Drawing.Point(133, 71);
            this.PresetHD10.Name = "PresetHD10";
            this.PresetHD10.Size = new System.Drawing.Size(66, 23);
            this.PresetHD10.TabIndex = 2;
            this.PresetHD10.Text = "Medium";
            toolTip1.SetToolTip(this.PresetHD10, "Load default timeouts for a 3m/10ft dome");
            this.PresetHD10.UseVisualStyleBackColor = true;
            this.PresetHD10.Click += new System.EventHandler(this.PresetHD10_Click);
            // 
            // PresetHD15
            // 
            this.PresetHD15.Location = new System.Drawing.Point(205, 71);
            this.PresetHD15.Name = "PresetHD15";
            this.PresetHD15.Size = new System.Drawing.Size(66, 23);
            this.PresetHD15.TabIndex = 2;
            this.PresetHD15.Text = "Long";
            toolTip1.SetToolTip(this.PresetHD15, "Load default timeouts for a 5m/15ft dome");
            this.PresetHD15.UseVisualStyleBackColor = true;
            this.PresetHD15.Click += new System.EventHandler(this.PresetHD15_Click);
            // 
            // picASCOM
            // 
            this.picASCOM.Anchor = ((System.Windows.Forms.AnchorStyles)((System.Windows.Forms.AnchorStyles.Top | System.Windows.Forms.AnchorStyles.Right)));
            this.picASCOM.Cursor = System.Windows.Forms.Cursors.Hand;
            this.picASCOM.Image = global::TA.NexDome.Server.Properties.Resources.ASCOM;
            this.picASCOM.Location = new System.Drawing.Point(402, 9);
            this.picASCOM.Name = "picASCOM";
            this.picASCOM.Size = new System.Drawing.Size(69, 82);
            this.picASCOM.SizeMode = System.Windows.Forms.PictureBoxSizeMode.Zoom;
            this.picASCOM.TabIndex = 3;
            this.picASCOM.TabStop = false;
            this.picASCOM.Tag = global::TA.NexDome.Server.Properties.Settings.Default.AscomLogoWebDestination;
            toolTip1.SetToolTip(this.picASCOM, "Click to visit the ASCOM Standards web site");
            this.picASCOM.Click += new System.EventHandler(this.BrowseToWebPage);
            this.picASCOM.DoubleClick += new System.EventHandler(this.BrowseToWebPage);
            // 
            // groupBox1
            // 
            this.groupBox1.Controls.Add(this.PresetHD15);
            this.groupBox1.Controls.Add(this.PresetHD10);
            this.groupBox1.Controls.Add(this.PresetHD6);
            this.groupBox1.Controls.Add(this.FullRotationTimeSeconds);
            this.groupBox1.Controls.Add(this.ShutterOpenCloseTimeSeconds);
            this.groupBox1.Controls.Add(this.label3);
            this.groupBox1.Controls.Add(this.label2);
            this.groupBox1.Controls.Add(this.label1);
            this.groupBox1.Location = new System.Drawing.Point(12, 265);
            this.groupBox1.Name = "groupBox1";
            this.groupBox1.Size = new System.Drawing.Size(370, 111);
            this.groupBox1.TabIndex = 11;
            this.groupBox1.TabStop = false;
            this.groupBox1.Text = "Safety Timeouts";
            toolTip1.SetToolTip(this.groupBox1, "Dome safety timeouts");
            // 
            // label3
            // 
            this.label3.AutoSize = true;
            this.label3.Location = new System.Drawing.Point(2, 76);
            this.label3.Name = "label3";
            this.label3.Size = new System.Drawing.Size(42, 13);
            this.label3.TabIndex = 0;
            this.label3.Text = "Presets";
            // 
            // label2
            // 
            this.label2.AutoSize = true;
            this.label2.Location = new System.Drawing.Point(6, 47);
            this.label2.Name = "label2";
            this.label2.Size = new System.Drawing.Size(147, 13);
            this.label2.TabIndex = 0;
            this.label2.Text = "Shutter open/close (seconds)";
            // 
            // label1
            // 
            this.label1.AutoSize = true;
            this.label1.Location = new System.Drawing.Point(6, 21);
            this.label1.Name = "label1";
            this.label1.Size = new System.Drawing.Size(110, 13);
            this.label1.TabIndex = 0;
            this.label1.Text = "Full rotation (seconds)";
            // 
            // pictureBox1
            // 
            this.pictureBox1.Anchor = ((System.Windows.Forms.AnchorStyles)((System.Windows.Forms.AnchorStyles.Top | System.Windows.Forms.AnchorStyles.Right)));
            this.pictureBox1.Image = global::TA.NexDome.Server.Properties.Resources.TiGra_Astronomy_Icon_256x256;
            this.pictureBox1.Location = new System.Drawing.Point(402, 97);
            this.pictureBox1.Name = "pictureBox1";
            this.pictureBox1.Size = new System.Drawing.Size(69, 82);
            this.pictureBox1.SizeMode = System.Windows.Forms.PictureBoxSizeMode.Zoom;
            this.pictureBox1.TabIndex = 12;
            this.pictureBox1.TabStop = false;
            this.pictureBox1.Tag = global::TA.NexDome.Server.Properties.Settings.Default.TigraLogoWebDestination;
            toolTip1.SetToolTip(this.pictureBox1, "Visit the Tigra Astronomy web site");
            this.pictureBox1.Click += new System.EventHandler(this.BrowseToWebPage);
            this.pictureBox1.DoubleClick += new System.EventHandler(this.BrowseToWebPage);
            // 
            // pictureBox2
            // 
            this.pictureBox2.BackColor = System.Drawing.Color.White;
            this.pictureBox2.Image = global::TA.NexDome.Server.Properties.Resources.NexDome;
            this.pictureBox2.Location = new System.Drawing.Point(12, 12);
            this.pictureBox2.Name = "pictureBox2";
            this.pictureBox2.Size = new System.Drawing.Size(370, 167);
            this.pictureBox2.SizeMode = System.Windows.Forms.PictureBoxSizeMode.CenterImage;
            this.pictureBox2.TabIndex = 13;
            this.pictureBox2.TabStop = false;
            this.pictureBox2.Tag = global::TA.NexDome.Server.Properties.Settings.Default.NexDomeWebDestination;
            toolTip1.SetToolTip(this.pictureBox2, "Click to visit the NexDome web site");
            this.pictureBox2.Click += new System.EventHandler(this.BrowseToWebPage);
            this.pictureBox2.DoubleClick += new System.EventHandler(this.BrowseToWebPage);
            // 
            // HomeAzimuthUpDown
            // 
            this.HomeAzimuthUpDown.DataBindings.Add(new System.Windows.Forms.Binding("Value", global::TA.NexDome.Server.Properties.Settings.Default, "HomeSensorAzimuth", true, System.Windows.Forms.DataSourceUpdateMode.OnPropertyChanged));
            this.HomeAzimuthUpDown.Location = new System.Drawing.Point(88, 18);
            this.HomeAzimuthUpDown.Maximum = new decimal(new int[] {
            359,
            0,
            0,
            0});
            this.HomeAzimuthUpDown.Name = "HomeAzimuthUpDown";
            this.HomeAzimuthUpDown.Size = new System.Drawing.Size(53, 20);
            this.HomeAzimuthUpDown.TabIndex = 17;
            toolTip1.SetToolTip(this.HomeAzimuthUpDown, "Home Azimuth is defined as the distance\r\n(in degrees) starting from True North, t" +
        "hat\r\nthe dome must be rotated clockwise to\r\nreach the home sensor.");
            this.HomeAzimuthUpDown.Value = global::TA.NexDome.Server.Properties.Settings.Default.HomeSensorAzimuth;
            // 
            // label5
            // 
            this.label5.AutoSize = true;
            this.label5.Location = new System.Drawing.Point(230, 20);
            this.label5.Name = "label5";
            this.label5.Size = new System.Drawing.Size(69, 13);
            this.label5.TabIndex = 20;
            this.label5.Text = "Park Azimuth";
            toolTip1.SetToolTip(this.label5, "The Park Azimuth should be set so that\r\nit brings your shutter charging contacts\r" +
        "\ninto alignment with the charger.");
            this.label5.Click += new System.EventHandler(this.Label5_Click);
            // 
            // ParkAzimuth
            // 
            this.ParkAzimuth.DataBindings.Add(new System.Windows.Forms.Binding("Value", global::TA.NexDome.Server.Properties.Settings.Default, "ParkAzimuth", true, System.Windows.Forms.DataSourceUpdateMode.OnPropertyChanged));
            this.ParkAzimuth.Location = new System.Drawing.Point(311, 18);
            this.ParkAzimuth.Maximum = new decimal(new int[] {
            359,
            0,
            0,
            0});
            this.ParkAzimuth.Name = "ParkAzimuth";
            this.ParkAzimuth.Size = new System.Drawing.Size(53, 20);
            this.ParkAzimuth.TabIndex = 19;
            toolTip1.SetToolTip(this.ParkAzimuth, resources.GetString("ParkAzimuth.ToolTip"));
            this.ParkAzimuth.Value = global::TA.NexDome.Server.Properties.Settings.Default.ParkAzimuth;
            this.ParkAzimuth.ValueChanged += new System.EventHandler(this.NumericUpDown1_ValueChanged);
            // 
            // RotatorMaximumSpeedTrackBar
            // 
            this.RotatorMaximumSpeedTrackBar.DataBindings.Add(new System.Windows.Forms.Binding("Value", global::TA.NexDome.Server.Properties.Settings.Default, "RotatorMaximumSpeed", true, System.Windows.Forms.DataSourceUpdateMode.OnPropertyChanged));
            this.RotatorMaximumSpeedTrackBar.LargeChange = 50;
            this.RotatorMaximumSpeedTrackBar.Location = new System.Drawing.Point(10, 52);
            this.RotatorMaximumSpeedTrackBar.Maximum = 1000;
            this.RotatorMaximumSpeedTrackBar.Minimum = 200;
            this.RotatorMaximumSpeedTrackBar.Name = "RotatorMaximumSpeedTrackBar";
            this.RotatorMaximumSpeedTrackBar.Size = new System.Drawing.Size(289, 45);
            this.RotatorMaximumSpeedTrackBar.SmallChange = 10;
            this.RotatorMaximumSpeedTrackBar.TabIndex = 23;
            this.RotatorMaximumSpeedTrackBar.TickFrequency = 100;
            this.RotatorMaximumSpeedTrackBar.TickStyle = System.Windows.Forms.TickStyle.TopLeft;
            toolTip1.SetToolTip(this.RotatorMaximumSpeedTrackBar, "Motor maximum speed, in whole steps per second.\r\nDefault=600");
            this.RotatorMaximumSpeedTrackBar.Value = global::TA.NexDome.Server.Properties.Settings.Default.RotatorMaximumSpeed;
            this.RotatorMaximumSpeedTrackBar.Scroll += new System.EventHandler(this.RotatorMaximumSpeedTrackBar_Scroll);
            // 
            // RotatorRampTimeTrackBar
            // 
            this.RotatorRampTimeTrackBar.DataBindings.Add(new System.Windows.Forms.Binding("Value", global::TA.NexDome.Server.Properties.Settings.Default, "RotatorRampTimeMilliseconds", true, System.Windows.Forms.DataSourceUpdateMode.OnPropertyChanged));
            this.RotatorRampTimeTrackBar.LargeChange = 500;
            this.RotatorRampTimeTrackBar.Location = new System.Drawing.Point(10, 103);
            this.RotatorRampTimeTrackBar.Maximum = 5000;
            this.RotatorRampTimeTrackBar.Minimum = 1000;
            this.RotatorRampTimeTrackBar.Name = "RotatorRampTimeTrackBar";
            this.RotatorRampTimeTrackBar.Size = new System.Drawing.Size(289, 45);
            this.RotatorRampTimeTrackBar.SmallChange = 100;
            this.RotatorRampTimeTrackBar.TabIndex = 28;
            this.RotatorRampTimeTrackBar.TickFrequency = 500;
            this.RotatorRampTimeTrackBar.TickStyle = System.Windows.Forms.TickStyle.TopLeft;
            toolTip1.SetToolTip(this.RotatorRampTimeTrackBar, "Acceleration ramp time in milliseconds\r\n1000 ms = 1 sec\r\nDefault = 1500 ms (1.5s)" +
        "");
            this.RotatorRampTimeTrackBar.Value = global::TA.NexDome.Server.Properties.Settings.Default.RotatorRampTimeMilliseconds;
            this.RotatorRampTimeTrackBar.Scroll += new System.EventHandler(this.RotatorRampTimeTrackBar_Scroll);
            // 
            // ShutterAccelerationRampTimeTrackBar
            // 
            this.ShutterAccelerationRampTimeTrackBar.DataBindings.Add(new System.Windows.Forms.Binding("Value", global::TA.NexDome.Server.Properties.Settings.Default, "ShutterAccelerationRampTimeMilliseconds", true, System.Windows.Forms.DataSourceUpdateMode.OnPropertyChanged));
            this.ShutterAccelerationRampTimeTrackBar.LargeChange = 500;
            this.ShutterAccelerationRampTimeTrackBar.Location = new System.Drawing.Point(6, 70);
            this.ShutterAccelerationRampTimeTrackBar.Maximum = 5000;
            this.ShutterAccelerationRampTimeTrackBar.Minimum = 1000;
            this.ShutterAccelerationRampTimeTrackBar.Name = "ShutterAccelerationRampTimeTrackBar";
            this.ShutterAccelerationRampTimeTrackBar.Size = new System.Drawing.Size(289, 45);
            this.ShutterAccelerationRampTimeTrackBar.SmallChange = 100;
            this.ShutterAccelerationRampTimeTrackBar.TabIndex = 38;
            this.ShutterAccelerationRampTimeTrackBar.TickFrequency = 500;
            this.ShutterAccelerationRampTimeTrackBar.TickStyle = System.Windows.Forms.TickStyle.TopLeft;
            toolTip1.SetToolTip(this.ShutterAccelerationRampTimeTrackBar, "Acceleration ramp time in milliseconds\r\n1000 ms = 1 sec\r\nDefault = 1500 ms (1.5s)" +
        "");
            this.ShutterAccelerationRampTimeTrackBar.Value = global::TA.NexDome.Server.Properties.Settings.Default.ShutterAccelerationRampTimeMilliseconds;
            this.ShutterAccelerationRampTimeTrackBar.Scroll += new System.EventHandler(this.ShutterAccelerationRampTimeTrackBar_Scroll);
            // 
            // ShutterMaximumSpeedTrackBar
            // 
            this.ShutterMaximumSpeedTrackBar.DataBindings.Add(new System.Windows.Forms.Binding("Value", global::TA.NexDome.Server.Properties.Settings.Default, "ShutterMaximumSpeed", true, System.Windows.Forms.DataSourceUpdateMode.OnPropertyChanged));
            this.ShutterMaximumSpeedTrackBar.LargeChange = 50;
            this.ShutterMaximumSpeedTrackBar.Location = new System.Drawing.Point(6, 19);
            this.ShutterMaximumSpeedTrackBar.Maximum = 1000;
            this.ShutterMaximumSpeedTrackBar.Minimum = 200;
            this.ShutterMaximumSpeedTrackBar.Name = "ShutterMaximumSpeedTrackBar";
            this.ShutterMaximumSpeedTrackBar.Size = new System.Drawing.Size(289, 45);
            this.ShutterMaximumSpeedTrackBar.SmallChange = 10;
            this.ShutterMaximumSpeedTrackBar.TabIndex = 33;
            this.ShutterMaximumSpeedTrackBar.TickFrequency = 100;
            this.ShutterMaximumSpeedTrackBar.TickStyle = System.Windows.Forms.TickStyle.TopLeft;
            toolTip1.SetToolTip(this.ShutterMaximumSpeedTrackBar, "Motor maximum speed, in whole steps per second.\r\nDefault=600");
            this.ShutterMaximumSpeedTrackBar.Value = global::TA.NexDome.Server.Properties.Settings.Default.ShutterMaximumSpeed;
            this.ShutterMaximumSpeedTrackBar.Scroll += new System.EventHandler(this.ShutterMaximumSpeedTrackBar_Scroll);
            // 
            // communicationSettingsControl1
            // 
            this.communicationSettingsControl1.AutoSize = true;
            this.communicationSettingsControl1.AutoSizeMode = System.Windows.Forms.AutoSizeMode.GrowAndShrink;
            this.communicationSettingsControl1.Location = new System.Drawing.Point(6, 19);
            this.communicationSettingsControl1.Name = "communicationSettingsControl1";
            this.communicationSettingsControl1.Size = new System.Drawing.Size(354, 36);
            this.communicationSettingsControl1.TabIndex = 7;
            toolTip1.SetToolTip(this.communicationSettingsControl1, "Set the communications parameters for your installation.");
            // 
            // OnlineHelp
            // 
            this.OnlineHelp.Location = new System.Drawing.Point(388, 351);
            this.OnlineHelp.Name = "OnlineHelp";
            this.OnlineHelp.Size = new System.Drawing.Size(83, 25);
            this.OnlineHelp.TabIndex = 18;
<<<<<<< HEAD
            this.OnlineHelp.Tag = global::TA.NexDome.Server.Properties.Settings.Default.OnlineHelpWebDestination;
=======
>>>>>>> 6c3c63f7
            this.OnlineHelp.Text = "Online Help";
            toolTip1.SetToolTip(this.OnlineHelp, "Open a web browser and navigate to the online help pages.");
            this.OnlineHelp.UseVisualStyleBackColor = true;
            this.OnlineHelp.Click += new System.EventHandler(this.BrowseToWebPage);
            // 
            // cmdOK
            // 
            this.cmdOK.Anchor = ((System.Windows.Forms.AnchorStyles)((System.Windows.Forms.AnchorStyles.Top | System.Windows.Forms.AnchorStyles.Right)));
            this.cmdOK.DialogResult = System.Windows.Forms.DialogResult.OK;
            this.cmdOK.Location = new System.Drawing.Point(388, 391);
            this.cmdOK.Name = "cmdOK";
            this.cmdOK.Size = new System.Drawing.Size(83, 24);
            this.cmdOK.TabIndex = 0;
            this.cmdOK.Text = "OK";
            this.cmdOK.UseVisualStyleBackColor = true;
            this.cmdOK.Click += new System.EventHandler(this.cmdOK_Click);
            // 
            // cmdCancel
            // 
            this.cmdCancel.Anchor = ((System.Windows.Forms.AnchorStyles)((System.Windows.Forms.AnchorStyles.Top | System.Windows.Forms.AnchorStyles.Right)));
            this.cmdCancel.DialogResult = System.Windows.Forms.DialogResult.Cancel;
            this.cmdCancel.Location = new System.Drawing.Point(388, 421);
            this.cmdCancel.Name = "cmdCancel";
            this.cmdCancel.Size = new System.Drawing.Size(83, 25);
            this.cmdCancel.TabIndex = 1;
            this.cmdCancel.Text = "Cancel";
            this.cmdCancel.UseVisualStyleBackColor = true;
            this.cmdCancel.Click += new System.EventHandler(this.cmdCancel_Click);
            // 
            // AboutBox
            // 
            this.AboutBox.Anchor = ((System.Windows.Forms.AnchorStyles)((System.Windows.Forms.AnchorStyles.Top | System.Windows.Forms.AnchorStyles.Right)));
            this.AboutBox.Location = new System.Drawing.Point(388, 217);
            this.AboutBox.Name = "AboutBox";
            this.AboutBox.Size = new System.Drawing.Size(83, 23);
            this.AboutBox.TabIndex = 8;
            this.AboutBox.Text = "About...";
            this.AboutBox.UseVisualStyleBackColor = true;
            this.AboutBox.Click += new System.EventHandler(this.AboutBox_Click);
            // 
            // ConnectionErrorProvider
            // 
            this.ConnectionErrorProvider.BlinkRate = 1000;
            this.ConnectionErrorProvider.BlinkStyle = System.Windows.Forms.ErrorBlinkStyle.AlwaysBlink;
            this.ConnectionErrorProvider.ContainerControl = this;
            // 
            // CommunicationsGroup
            // 
            this.CommunicationsGroup.Controls.Add(this.ShutterEnabled);
            this.CommunicationsGroup.Controls.Add(this.communicationSettingsControl1);
            this.CommunicationsGroup.Location = new System.Drawing.Point(12, 185);
            this.CommunicationsGroup.Name = "CommunicationsGroup";
            this.CommunicationsGroup.Size = new System.Drawing.Size(370, 74);
            this.CommunicationsGroup.TabIndex = 9;
            this.CommunicationsGroup.TabStop = false;
            this.CommunicationsGroup.Text = "Communications";
            // 
            // ShutterEnabled
            // 
            this.ShutterEnabled.AutoSize = true;
            this.ShutterEnabled.Checked = global::TA.NexDome.Server.Properties.Settings.Default.ShutterIsInstalled;
            this.ShutterEnabled.DataBindings.Add(new System.Windows.Forms.Binding("Checked", global::TA.NexDome.Server.Properties.Settings.Default, "ShutterIsInstalled", true, System.Windows.Forms.DataSourceUpdateMode.OnPropertyChanged));
            this.ShutterEnabled.Location = new System.Drawing.Point(215, 19);
            this.ShutterEnabled.Name = "ShutterEnabled";
            this.ShutterEnabled.Size = new System.Drawing.Size(115, 17);
            this.ShutterEnabled.TabIndex = 8;
            this.ShutterEnabled.Text = "Connect to Shutter";
            this.ShutterEnabled.UseVisualStyleBackColor = true;
            // 
            // label4
            // 
            this.label4.AutoSize = true;
            this.label4.Location = new System.Drawing.Point(7, 20);
            this.label4.Name = "label4";
            this.label4.Size = new System.Drawing.Size(75, 13);
            this.label4.TabIndex = 18;
            this.label4.Text = "Home Azimuth";
            // 
            // RotatorParametersGroup
            // 
            this.RotatorParametersGroup.Controls.Add(this.RotatorRampTimeCurrentValue);
            this.RotatorParametersGroup.Controls.Add(this.label10);
            this.RotatorParametersGroup.Controls.Add(this.label11);
            this.RotatorParametersGroup.Controls.Add(this.label12);
            this.RotatorParametersGroup.Controls.Add(this.RotatorRampTimeTrackBar);
            this.RotatorParametersGroup.Controls.Add(this.RotatorSpeedCurrentValue);
            this.RotatorParametersGroup.Controls.Add(this.label8);
            this.RotatorParametersGroup.Controls.Add(this.label7);
            this.RotatorParametersGroup.Controls.Add(this.label6);
            this.RotatorParametersGroup.Controls.Add(this.RotatorMaximumSpeedTrackBar);
            this.RotatorParametersGroup.Controls.Add(this.label5);
            this.RotatorParametersGroup.Controls.Add(this.ParkAzimuth);
            this.RotatorParametersGroup.Controls.Add(this.label4);
            this.RotatorParametersGroup.Controls.Add(this.HomeAzimuthUpDown);
            this.RotatorParametersGroup.Location = new System.Drawing.Point(12, 382);
            this.RotatorParametersGroup.Name = "RotatorParametersGroup";
            this.RotatorParametersGroup.Size = new System.Drawing.Size(370, 163);
            this.RotatorParametersGroup.TabIndex = 14;
            this.RotatorParametersGroup.TabStop = false;
            this.RotatorParametersGroup.Text = "Rotator Parameters";
            // 
            // RotatorRampTimeCurrentValue
            // 
            this.RotatorRampTimeCurrentValue.AutoSize = true;
            this.RotatorRampTimeCurrentValue.Location = new System.Drawing.Point(329, 116);
            this.RotatorRampTimeCurrentValue.Name = "RotatorRampTimeCurrentValue";
            this.RotatorRampTimeCurrentValue.Size = new System.Drawing.Size(31, 13);
            this.RotatorRampTimeCurrentValue.TabIndex = 32;
            this.RotatorRampTimeCurrentValue.Text = "1000";
            this.RotatorRampTimeCurrentValue.Click += new System.EventHandler(this.Label9_Click);
            // 
            // label10
            // 
            this.label10.AutoSize = true;
            this.label10.Location = new System.Drawing.Point(268, 135);
            this.label10.Name = "label10";
            this.label10.Size = new System.Drawing.Size(31, 13);
            this.label10.TabIndex = 31;
            this.label10.Text = "5000";
            this.label10.Click += new System.EventHandler(this.Label10_Click);
            // 
            // label11
            // 
            this.label11.AutoSize = true;
            this.label11.Location = new System.Drawing.Point(10, 135);
            this.label11.Name = "label11";
            this.label11.Size = new System.Drawing.Size(31, 13);
            this.label11.TabIndex = 30;
            this.label11.Text = "1000";
            this.label11.Click += new System.EventHandler(this.Label11_Click);
            // 
            // label12
            // 
            this.label12.Location = new System.Drawing.Point(10, 135);
            this.label12.Name = "label12";
            this.label12.Size = new System.Drawing.Size(289, 13);
            this.label12.TabIndex = 29;
            this.label12.Text = "Acceleration Ramp Time (ms)";
            this.label12.TextAlign = System.Drawing.ContentAlignment.TopCenter;
            this.label12.Click += new System.EventHandler(this.Label12_Click);
            // 
            // RotatorSpeedCurrentValue
            // 
            this.RotatorSpeedCurrentValue.AutoSize = true;
            this.RotatorSpeedCurrentValue.Location = new System.Drawing.Point(329, 65);
            this.RotatorSpeedCurrentValue.Name = "RotatorSpeedCurrentValue";
            this.RotatorSpeedCurrentValue.Size = new System.Drawing.Size(31, 13);
            this.RotatorSpeedCurrentValue.TabIndex = 27;
            this.RotatorSpeedCurrentValue.Text = "1000";
            // 
            // label8
            // 
            this.label8.AutoSize = true;
            this.label8.Location = new System.Drawing.Point(268, 84);
            this.label8.Name = "label8";
            this.label8.Size = new System.Drawing.Size(31, 13);
            this.label8.TabIndex = 26;
            this.label8.Text = "1000";
            // 
            // label7
            // 
            this.label7.AutoSize = true;
            this.label7.Location = new System.Drawing.Point(10, 84);
            this.label7.Name = "label7";
            this.label7.Size = new System.Drawing.Size(25, 13);
            this.label7.TabIndex = 25;
            this.label7.Text = "200";
            // 
            // label6
            // 
            this.label6.Location = new System.Drawing.Point(10, 84);
            this.label6.Name = "label6";
            this.label6.Size = new System.Drawing.Size(289, 13);
            this.label6.TabIndex = 24;
            this.label6.Text = "Rotator Maximum Speed (steps/sec)";
            this.label6.TextAlign = System.Drawing.ContentAlignment.TopCenter;
            // 
            // ShutterParametersGroup
            // 
            this.ShutterParametersGroup.Controls.Add(this.ShutterRampTimeCurrentValue);
            this.ShutterParametersGroup.Controls.Add(this.label13);
            this.ShutterParametersGroup.Controls.Add(this.label14);
            this.ShutterParametersGroup.Controls.Add(this.label15);
            this.ShutterParametersGroup.Controls.Add(this.ShutterAccelerationRampTimeTrackBar);
            this.ShutterParametersGroup.Controls.Add(this.ShutterMaximumSpeedCurrentValue);
            this.ShutterParametersGroup.Controls.Add(this.label17);
            this.ShutterParametersGroup.Controls.Add(this.label18);
            this.ShutterParametersGroup.Controls.Add(this.label19);
            this.ShutterParametersGroup.Controls.Add(this.ShutterMaximumSpeedTrackBar);
            this.ShutterParametersGroup.Location = new System.Drawing.Point(12, 552);
            this.ShutterParametersGroup.Name = "ShutterParametersGroup";
            this.ShutterParametersGroup.Size = new System.Drawing.Size(370, 132);
            this.ShutterParametersGroup.TabIndex = 15;
            this.ShutterParametersGroup.TabStop = false;
            this.ShutterParametersGroup.Text = "Shutter Parameters";
            // 
            // ShutterRampTimeCurrentValue
            // 
            this.ShutterRampTimeCurrentValue.AutoSize = true;
            this.ShutterRampTimeCurrentValue.Location = new System.Drawing.Point(325, 83);
            this.ShutterRampTimeCurrentValue.Name = "ShutterRampTimeCurrentValue";
            this.ShutterRampTimeCurrentValue.Size = new System.Drawing.Size(31, 13);
            this.ShutterRampTimeCurrentValue.TabIndex = 42;
            this.ShutterRampTimeCurrentValue.Text = "1000";
            // 
            // label13
            // 
            this.label13.AutoSize = true;
            this.label13.Location = new System.Drawing.Point(264, 102);
            this.label13.Name = "label13";
            this.label13.Size = new System.Drawing.Size(31, 13);
            this.label13.TabIndex = 41;
            this.label13.Text = "5000";
            // 
            // label14
            // 
            this.label14.AutoSize = true;
            this.label14.Location = new System.Drawing.Point(6, 102);
            this.label14.Name = "label14";
            this.label14.Size = new System.Drawing.Size(31, 13);
            this.label14.TabIndex = 40;
            this.label14.Text = "1000";
            // 
            // label15
            // 
            this.label15.Location = new System.Drawing.Point(6, 102);
            this.label15.Name = "label15";
            this.label15.Size = new System.Drawing.Size(289, 13);
            this.label15.TabIndex = 39;
            this.label15.Text = "Acceleration Ramp Time (ms)";
            this.label15.TextAlign = System.Drawing.ContentAlignment.TopCenter;
            // 
            // ShutterMaximumSpeedCurrentValue
            // 
            this.ShutterMaximumSpeedCurrentValue.AutoSize = true;
            this.ShutterMaximumSpeedCurrentValue.Location = new System.Drawing.Point(325, 32);
            this.ShutterMaximumSpeedCurrentValue.Name = "ShutterMaximumSpeedCurrentValue";
            this.ShutterMaximumSpeedCurrentValue.Size = new System.Drawing.Size(31, 13);
            this.ShutterMaximumSpeedCurrentValue.TabIndex = 37;
            this.ShutterMaximumSpeedCurrentValue.Text = "1000";
            // 
            // label17
            // 
            this.label17.AutoSize = true;
            this.label17.Location = new System.Drawing.Point(264, 51);
            this.label17.Name = "label17";
            this.label17.Size = new System.Drawing.Size(31, 13);
            this.label17.TabIndex = 36;
            this.label17.Text = "1000";
            // 
            // label18
            // 
            this.label18.AutoSize = true;
            this.label18.Location = new System.Drawing.Point(6, 51);
            this.label18.Name = "label18";
            this.label18.Size = new System.Drawing.Size(25, 13);
            this.label18.TabIndex = 35;
            this.label18.Text = "200";
            // 
            // label19
            // 
            this.label19.Location = new System.Drawing.Point(6, 51);
            this.label19.Name = "label19";
            this.label19.Size = new System.Drawing.Size(289, 13);
            this.label19.TabIndex = 34;
            this.label19.Text = "Rotator Maximum Speed (steps/sec)";
            this.label19.TextAlign = System.Drawing.ContentAlignment.TopCenter;
            // 
            // settingsWarningLabel
            // 
            this.settingsWarningLabel.AutoSize = true;
            this.settingsWarningLabel.Font = new System.Drawing.Font("Microsoft Sans Serif", 14F, System.Drawing.FontStyle.Regular, System.Drawing.GraphicsUnit.Point, ((byte)(0)));
            this.settingsWarningLabel.ForeColor = System.Drawing.Color.IndianRed;
            this.settingsWarningLabel.Location = new System.Drawing.Point(13, 691);
            this.settingsWarningLabel.Name = "settingsWarningLabel";
            this.settingsWarningLabel.Size = new System.Drawing.Size(382, 24);
            this.settingsWarningLabel.TabIndex = 16;
            this.settingsWarningLabel.Text = "Settings take effect after all clients disconnect";
            // 
            // FirmwareUpdateCommand
            // 
            this.FirmwareUpdateCommand.Location = new System.Drawing.Point(388, 265);
            this.FirmwareUpdateCommand.Name = "FirmwareUpdateCommand";
            this.FirmwareUpdateCommand.Size = new System.Drawing.Size(83, 68);
            this.FirmwareUpdateCommand.TabIndex = 17;
            this.FirmwareUpdateCommand.Text = "Update Firmware";
            this.FirmwareUpdateCommand.UseVisualStyleBackColor = true;
            this.FirmwareUpdateCommand.Click += new System.EventHandler(this.FirmwareUpdateCommand_Click);
            // 
            // SetupDialogForm
            // 
            this.AcceptButton = this.cmdOK;
            this.AutoScaleDimensions = new System.Drawing.SizeF(6F, 13F);
            this.AutoScaleMode = System.Windows.Forms.AutoScaleMode.Font;
            this.CancelButton = this.cmdCancel;
            this.ClientSize = new System.Drawing.Size(483, 734);
            this.Controls.Add(this.OnlineHelp);
            this.Controls.Add(this.FirmwareUpdateCommand);
            this.Controls.Add(this.settingsWarningLabel);
            this.Controls.Add(this.ShutterParametersGroup);
            this.Controls.Add(this.RotatorParametersGroup);
            this.Controls.Add(this.pictureBox2);
            this.Controls.Add(this.pictureBox1);
            this.Controls.Add(this.groupBox1);
            this.Controls.Add(this.CommunicationsGroup);
            this.Controls.Add(this.AboutBox);
            this.Controls.Add(this.picASCOM);
            this.Controls.Add(this.cmdCancel);
            this.Controls.Add(this.cmdOK);
            this.DataBindings.Add(new System.Windows.Forms.Binding("Location", global::TA.NexDome.Server.Properties.Settings.Default, "SetupDialogLocation", true, System.Windows.Forms.DataSourceUpdateMode.OnPropertyChanged));
            this.FormBorderStyle = System.Windows.Forms.FormBorderStyle.FixedDialog;
            this.Icon = ((System.Drawing.Icon)(resources.GetObject("$this.Icon")));
            this.Location = global::TA.NexDome.Server.Properties.Settings.Default.SetupDialogLocation;
            this.MaximizeBox = false;
            this.MaximumSize = new System.Drawing.Size(499, 773);
            this.MinimizeBox = false;
            this.MinimumSize = new System.Drawing.Size(499, 773);
            this.Name = "SetupDialogForm";
            this.SizeGripStyle = System.Windows.Forms.SizeGripStyle.Hide;
            this.Tag = global::TA.NexDome.Server.Properties.Settings.Default.OnlineHelpWebDestination;
            this.Text = "Configure NexDome ASCOM Server";
            this.Load += new System.EventHandler(this.SetupDialogForm_Load);
            ((System.ComponentModel.ISupportInitialize)(this.ShutterOpenCloseTimeSeconds)).EndInit();
            ((System.ComponentModel.ISupportInitialize)(this.FullRotationTimeSeconds)).EndInit();
            ((System.ComponentModel.ISupportInitialize)(this.picASCOM)).EndInit();
            this.groupBox1.ResumeLayout(false);
            this.groupBox1.PerformLayout();
            ((System.ComponentModel.ISupportInitialize)(this.pictureBox1)).EndInit();
            ((System.ComponentModel.ISupportInitialize)(this.pictureBox2)).EndInit();
            ((System.ComponentModel.ISupportInitialize)(this.HomeAzimuthUpDown)).EndInit();
            ((System.ComponentModel.ISupportInitialize)(this.ParkAzimuth)).EndInit();
            ((System.ComponentModel.ISupportInitialize)(this.RotatorMaximumSpeedTrackBar)).EndInit();
            ((System.ComponentModel.ISupportInitialize)(this.RotatorRampTimeTrackBar)).EndInit();
            ((System.ComponentModel.ISupportInitialize)(this.ShutterAccelerationRampTimeTrackBar)).EndInit();
            ((System.ComponentModel.ISupportInitialize)(this.ShutterMaximumSpeedTrackBar)).EndInit();
            ((System.ComponentModel.ISupportInitialize)(this.ConnectionErrorProvider)).EndInit();
            this.CommunicationsGroup.ResumeLayout(false);
            this.CommunicationsGroup.PerformLayout();
            this.RotatorParametersGroup.ResumeLayout(false);
            this.RotatorParametersGroup.PerformLayout();
            this.ShutterParametersGroup.ResumeLayout(false);
            this.ShutterParametersGroup.PerformLayout();
            this.ResumeLayout(false);
            this.PerformLayout();

        }

        #endregion

        private System.Windows.Forms.Button cmdOK;
        private System.Windows.Forms.Button cmdCancel;
        private System.Windows.Forms.PictureBox picASCOM;
        private CommunicationSettingsControl communicationSettingsControl1;
        private System.Windows.Forms.Button AboutBox;
        private System.Windows.Forms.ErrorProvider ConnectionErrorProvider;
        private System.Windows.Forms.GroupBox CommunicationsGroup;
        private System.Windows.Forms.GroupBox groupBox1;
        private System.Windows.Forms.NumericUpDown ShutterOpenCloseTimeSeconds;
        private System.Windows.Forms.Label label2;
        private System.Windows.Forms.Label label1;
        private System.Windows.Forms.Button PresetHD15;
        private System.Windows.Forms.Button PresetHD10;
        private System.Windows.Forms.Button PresetHD6;
        private System.Windows.Forms.NumericUpDown FullRotationTimeSeconds;
        private System.Windows.Forms.Label label3;
        private System.Windows.Forms.PictureBox pictureBox1;
        private System.Windows.Forms.PictureBox pictureBox2;
        private System.Windows.Forms.GroupBox RotatorParametersGroup;
        private System.Windows.Forms.Label label5;
        private System.Windows.Forms.NumericUpDown ParkAzimuth;
        private System.Windows.Forms.Label label4;
        private System.Windows.Forms.NumericUpDown HomeAzimuthUpDown;
        private System.Windows.Forms.TrackBar RotatorMaximumSpeedTrackBar;
        private System.Windows.Forms.Label RotatorSpeedCurrentValue;
        private System.Windows.Forms.Label label8;
        private System.Windows.Forms.Label label7;
        private System.Windows.Forms.Label label6;
        private System.Windows.Forms.Label RotatorRampTimeCurrentValue;
        private System.Windows.Forms.Label label10;
        private System.Windows.Forms.Label label11;
        private System.Windows.Forms.Label label12;
        private System.Windows.Forms.TrackBar RotatorRampTimeTrackBar;
        private System.Windows.Forms.GroupBox ShutterParametersGroup;
        private System.Windows.Forms.Label ShutterRampTimeCurrentValue;
        private System.Windows.Forms.Label label13;
        private System.Windows.Forms.Label label14;
        private System.Windows.Forms.Label label15;
        private System.Windows.Forms.TrackBar ShutterAccelerationRampTimeTrackBar;
        private System.Windows.Forms.Label ShutterMaximumSpeedCurrentValue;
        private System.Windows.Forms.Label label17;
        private System.Windows.Forms.Label label18;
        private System.Windows.Forms.Label label19;
        private System.Windows.Forms.TrackBar ShutterMaximumSpeedTrackBar;
        private System.Windows.Forms.Label settingsWarningLabel;
        private System.Windows.Forms.Button FirmwareUpdateCommand;
        private System.Windows.Forms.Button OnlineHelp;
        private System.Windows.Forms.CheckBox ShutterEnabled;
        }
}<|MERGE_RESOLUTION|>--- conflicted
+++ resolved
@@ -392,10 +392,7 @@
             this.OnlineHelp.Name = "OnlineHelp";
             this.OnlineHelp.Size = new System.Drawing.Size(83, 25);
             this.OnlineHelp.TabIndex = 18;
-<<<<<<< HEAD
             this.OnlineHelp.Tag = global::TA.NexDome.Server.Properties.Settings.Default.OnlineHelpWebDestination;
-=======
->>>>>>> 6c3c63f7
             this.OnlineHelp.Text = "Online Help";
             toolTip1.SetToolTip(this.OnlineHelp, "Open a web browser and navigate to the online help pages.");
             this.OnlineHelp.UseVisualStyleBackColor = true;
